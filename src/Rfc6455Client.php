--- conflicted
+++ resolved
@@ -47,14 +47,7 @@
 
     private ?Future $lastEmit = null;
 
-<<<<<<< HEAD
-    private string $emitBuffer = '';
-
     private bool $masked;
-=======
-    /** @var bool */
-    private $masked;
->>>>>>> d0e61e3e
 
     private ?CompressionContext $compressionContext;
 
@@ -310,19 +303,14 @@
                 return;
             }
 
-<<<<<<< HEAD
-            $this->currentMessageEmitter = new Subject;
-            $stream = new PipelineStream($this->currentMessageEmitter->asPipeline());
-=======
             if ($terminated) {
                 $stream = new InMemoryStream($data);
                 ++$this->metadata->messagesRead;
             } else {
-                $this->currentMessageEmitter = new Emitter;
-                $stream = new IteratorStream($this->currentMessageEmitter->iterate());
-            }
-
->>>>>>> d0e61e3e
+                $this->currentMessageEmitter = new Subject;
+                $stream = new PipelineStream($this->currentMessageEmitter->asPipeline());
+            }
+
             if ($opcode === Opcode::BIN) {
                 $message = Message::fromBinary($stream);
             } else {
@@ -348,22 +336,8 @@
             return;
         }
 
-<<<<<<< HEAD
-        $this->emitBuffer .= $data;
-
-        if ($terminated || \strlen($this->emitBuffer) >= $this->options->getStreamThreshold()) {
-            if ($this->currentMessageEmitter->isDisposed()) {
-                $this->lastEmit = null;
-            } else {
-                $future = $this->currentMessageEmitter->emit($this->emitBuffer);
-                $this->lastEmit = $this->nextMessageDeferred ? null : $future;
-            }
-            $this->emitBuffer = '';
-        }
-=======
-        $promise = $this->currentMessageEmitter->emit($data);
-        $this->lastEmit = $this->nextMessageDeferred ? null : $promise;
->>>>>>> d0e61e3e
+        $future = $this->currentMessageEmitter->emit($data);
+        $this->lastEmit = $this->nextMessageDeferred ? null : $future;
 
         if ($terminated) {
             $emitter = $this->currentMessageEmitter;
@@ -502,41 +476,25 @@
             $compress = true;
         }
 
-<<<<<<< HEAD
         if (\strlen($data) > $this->options->getFrameSplitThreshold()) {
             $length = \strlen($data);
             $slices = (int) \ceil($length / $this->options->getFrameSplitThreshold());
             $length = (int) \ceil($length / $slices);
-=======
-        try {
-            if (\strlen($data) > $this->options->getFrameSplitThreshold()) {
-                $length = \strlen($data);
-                $slices = (int) \ceil($length / $this->options->getFrameSplitThreshold());
-                $length = (int) \ceil($length / $slices);
-
-                for ($i = 0; $i < $slices - 1; ++$i) {
-                    $chunk = \substr($data, $length * $i, $length);
->>>>>>> d0e61e3e
-
-            for ($i = 1; $i < $slices; ++$i) {
-                $chunk = \substr($data, 0, $length);
-                $data = \substr($data, $length);
+
+            for ($i = 0; $i < $slices - 1; ++$i) {
+                $chunk = \substr($data, $length * $i, $length);
 
                 if ($compress) {
                     /** @psalm-suppress PossiblyNullReference */
                     $chunk = $this->compressionContext->compress($chunk, false);
                 }
-<<<<<<< HEAD
-=======
-
-                $data = \substr($data, $length * $i, $length);
-            }
->>>>>>> d0e61e3e
 
                 $this->write($chunk, $opcode, $rsv, false)->ignore();
                 $opcode = Opcode::CONT;
                 $rsv = 0; // RSV must be 0 in continuation frames.
             }
+
+            $data = \substr($data, $length * $i, $length);
         }
 
         if ($compress) {
