--- conflicted
+++ resolved
@@ -171,10 +171,7 @@
         $client->close();
     }
 
-<<<<<<< HEAD
-    public function testSendBinary(): void
-=======
-    public function testSendSplit(): \Generator
+    public function testSendSplit(): void
     {
         $packets = [
             compile(Opcode::TEXT, false, false, 'chunk1'),
@@ -184,24 +181,19 @@
         ];
 
         $socket = $this->createSocket();
-        $socket->expects($this->exactly(\count($packets)))
+        $socket->expects($this->atLeast(\count($packets)))
             ->method('write')
             ->withConsecutive(...\array_map(function (string $packet) {
                 return [$packet];
             }, $packets))
-            ->willReturnOnConsecutiveCalls(
-                ...\array_map(function (string $packet): Promise {
-                    return new Success(\strlen($packet));
-                }, $packets)
-            );
+            ->willReturn(Future::complete(null));
 
         $client = new Rfc6455Client($socket, Options::createServerDefault()->withFrameSplitThreshold(6), false);
 
-        yield $client->send('chunk1chunk2chunk3end');
-    }
-
-    public function testSendBinary(): \Generator
->>>>>>> d0e61e3e
+        $client->send('chunk1chunk2chunk3end');
+    }
+
+    public function testSendBinary(): void
     {
         $socket = $this->createSocket();
         $packet = compile(Opcode::BIN, false, true, 'data');
@@ -249,11 +241,7 @@
         ];
 
         $socket = $this->createSocket();
-<<<<<<< HEAD
-        $socket->expects($this->atLeast(2))
-=======
-        $socket->expects($this->exactly(\count($packets)))
->>>>>>> d0e61e3e
+        $socket->expects($this->atLeast(\count($packets)))
             ->method('write')
             ->withConsecutive(...\array_map(function (string $packet) {
                 return [$packet];
